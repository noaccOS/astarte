--- conflicted
+++ resolved
@@ -4,7 +4,6 @@
 The format is based on [Keep a Changelog](http://keepachangelog.com/en/1.0.0/)
 and this project adheres to [Semantic Versioning](http://semver.org/spec/v2.0.0.html).
 
-<<<<<<< HEAD
 ## [1.0.0] - Unreleased
 ### Changed
 - Document future removal of Astarte Operator's support for Cassandra.
@@ -115,11 +114,10 @@
 
 ### Removed
 - [appengine_api] Remove deprecated not versioned socket route.
-=======
+
 ## [0.11.5] - Unreleased
 - [realm_management] Avoid deleting all interfaces sharing the same name by mistake, only the v0
   interface can be deleted.
->>>>>>> 8f74f189
 
 ## [0.11.4] - 2021-01-26
 ### Fixed
