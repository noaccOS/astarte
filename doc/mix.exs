--- conflicted
+++ resolved
@@ -4,11 +4,7 @@
   def project do
     [
       app: :doc,
-<<<<<<< HEAD
-      version: "0.11.0-dev",
-=======
       version: "0.10.0",
->>>>>>> 3f3cdd19
       elixir: "~> 1.4",
       start_permanent: Mix.env() == :prod,
       deps: deps(),
