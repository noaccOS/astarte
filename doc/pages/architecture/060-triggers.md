--- conflicted
+++ resolved
@@ -215,33 +215,25 @@
 
 ```json
 {
-<<<<<<< HEAD
   "http_url": "<http_url>",
   "http_method": "<method>",
   "http_static_headers": {
     "Authorization": "Bearer <token>"
-  }
-=======
-  "http_post_url": "<http_post_url>",
+  },
   "ignore_ssl_errors": <true|false>
->>>>>>> 3d2683ab
-}
-```
-
-Please, beware that some http headers might be not allowed or reserved for http connection signaling.
-
-### SimpleEvent payloads
-
-<<<<<<< HEAD
-The payload delivered in a default HTTP action or in [Astarte Channels](052-using_channels.html) is
-a JSON document with this format:
-=======
+}
+```
+
 The `ignore_ssl_errors` key is optional and defaults to `false`. If set to `true`, any SSL error
 encountered while doing the HTTP request will be ignored. This can be useful if the trigger must
 ignore self-signed or expired certificates.
 
-The payload of the request is JSON document with this format:
->>>>>>> 3d2683ab
+Please, beware that some http headers might be not allowed or reserved for http connection signaling.
+
+### SimpleEvent payloads
+
+The payload delivered in a default HTTP action or in [Astarte Channels](052-using_channels.html) is
+a JSON document with this format:
 
 ```json
 {
