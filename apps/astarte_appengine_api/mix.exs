#
# This file is part of Astarte.
#
# Copyright 2017-2021 Ispirata Srl
#
# Licensed under the Apache License, Version 2.0 (the "License");
# you may not use this file except in compliance with the License.
# You may obtain a copy of the License at
#
#    http://www.apache.org/licenses/LICENSE-2.0
#
# Unless required by applicable law or agreed to in writing, software
# distributed under the License is distributed on an "AS IS" BASIS,
# WITHOUT WARRANTIES OR CONDITIONS OF ANY KIND, either express or implied.
# See the License for the specific language governing permissions and
# limitations under the License.

defmodule Astarte.AppEngine.API.Mixfile do
  use Mix.Project

  def project do
    [
      app: :astarte_appengine_api,
      elixir: "~> 1.14",
<<<<<<< HEAD
      version: "1.2.0-dev",
=======
      version: "1.1.0",
>>>>>>> e0fd4260
      elixirc_paths: elixirc_paths(Mix.env()),
      compilers: [:gettext] ++ Mix.compilers(),
      start_permanent: Mix.env() == :prod,
      test_coverage: [tool: ExCoveralls],
      preferred_cli_env: [
        coveralls: :test,
        "coveralls.detail": :test,
        "coveralls.post": :test,
        "coveralls.html": :test
      ],
      dialyzer: [plt_core_path: dialyzer_cache_directory(Mix.env())],
      deps: deps() ++ astarte_required_modules(System.get_env("ASTARTE_IN_UMBRELLA"))
    ]
  end

  # Configuration for the OTP application.
  #
  # Type `mix help compile.app` for more information.
  def application do
    [
      mod: {Astarte.AppEngine.API.Application, []},
      extra_applications: [:lager, :logger, :runtime_tools]
    ]
  end

  # Specifies which paths to compile per environment.
  defp elixirc_paths(:test), do: ["test/support", "lib"]
  defp elixirc_paths(_), do: ["lib"]

  defp dialyzer_cache_directory(:ci) do
    "dialyzer_cache"
  end

  defp dialyzer_cache_directory(_) do
    nil
  end

  defp astarte_required_modules("true") do
    [
      {:astarte_core, in_umbrella: true},
      {:astarte_data_access, in_umbrella: true},
      {:astarte_rpc, in_umbrella: true}
    ]
  end

  defp astarte_required_modules(_) do
    [
      {:astarte_core, "~> 1.1"},
      {:astarte_data_access, "~> 1.1"},
      {:astarte_rpc, "~> 1.1"}
    ]
  end

  # Specifies your project dependencies.
  #
  # Type `mix help deps` for examples and options.
  defp deps do
    [
      {:phoenix, "~> 1.7"},
      {:phoenix_ecto, "~> 4.0"},
      {:phoenix_view, "~> 2.0"},
      {:gettext, "~> 0.11"},
      {:plug_cowboy, "~> 2.1"},
      {:jason, "~> 1.2"},
      {:cors_plug, "~> 2.0"},
      {:ex_lttb, "~> 0.3"},
      {:cyanide, "~> 2.0"},
      {:guardian, "~> 2.1"},
      # Required by :phoenix_swagger, otherwise it fails finding ex_json_schema.app
      {:ex_json_schema, "~> 0.7"},
      {:phoenix_swagger, "~> 0.8"},
      {:xandra, "~> 0.13"},
      {:excoveralls, "~> 0.15", only: :test},
      {:mox, "~> 0.5", only: :test},
      {:pretty_log, "~> 0.1"},
      {:plug_logger_with_meta, "~> 0.1"},
      {:telemetry, "~> 0.4"},
      {:telemetry_metrics, "~> 0.4"},
      {:telemetry_poller, "~> 0.4"},
      {:telemetry_metrics_prometheus_core, "~> 0.4"},
      {:skogsra, "~> 2.2"},
      {:castore, "~> 0.1.0"},
      {:observer_cli, "~> 1.5"},
      {:dialyxir, "~> 1.0", only: [:dev, :ci], runtime: false},
      # Workaround for Elixir 1.15 / ssl_verify_fun issue
      # See also: https://github.com/deadtrickster/ssl_verify_fun.erl/pull/27
      {:ssl_verify_fun, "~> 1.1.0", manager: :rebar3, override: true}
    ]
  end
end<|MERGE_RESOLUTION|>--- conflicted
+++ resolved
@@ -22,11 +22,7 @@
     [
       app: :astarte_appengine_api,
       elixir: "~> 1.14",
-<<<<<<< HEAD
       version: "1.2.0-dev",
-=======
-      version: "1.1.0",
->>>>>>> e0fd4260
       elixirc_paths: elixirc_paths(Mix.env()),
       compilers: [:gettext] ++ Mix.compilers(),
       start_permanent: Mix.env() == :prod,
