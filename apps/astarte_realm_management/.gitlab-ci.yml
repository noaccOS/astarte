--- conflicted
+++ resolved
@@ -22,13 +22,7 @@
         - mix deps.compile
         - mix compile
         - mix coveralls
-<<<<<<< HEAD
         - mix format --check-formatted
-    cache:
-        paths:
-            - deps
-=======
->>>>>>> 8834f812
     except:
         - branches@Astarte-NG/astarte_realm_management
 
