# Changelog
All notable changes to this project will be documented in this file.

The format is based on [Keep a Changelog](http://keepachangelog.com/en/1.0.0/)
and this project adheres to [Semantic Versioning](http://semver.org/spec/v2.0.0.html).

<<<<<<< HEAD
## [Unreleased]
### Changed
- Authorization regular expressions must not have delimiters: they are implicit.
=======
## [0.10.1] - 2019-10-02
### Added
- Support both SimpleStrategy and NetworkTopologyStrategy replications when creating a realm.
- Add sanity checks on the replication factor during realm creation.
>>>>>>> c9776225

## [0.10.0] - 2019-04-16

## [0.10.0-rc.0] - 2019-04-03

## [0.10.0-beta.3] - 2018-12-19

## [0.10.0-beta.2] - 2018-10-19
### Added
- Automatically add begin and end delimiters to authorization regular expressions.

## [0.10.0-beta.1] - 2018-08-10
### Added
- First Astarte release.<|MERGE_RESOLUTION|>--- conflicted
+++ resolved
@@ -4,16 +4,14 @@
 The format is based on [Keep a Changelog](http://keepachangelog.com/en/1.0.0/)
 and this project adheres to [Semantic Versioning](http://semver.org/spec/v2.0.0.html).
 
-<<<<<<< HEAD
 ## [Unreleased]
 ### Changed
 - Authorization regular expressions must not have delimiters: they are implicit.
-=======
+
 ## [0.10.1] - 2019-10-02
 ### Added
 - Support both SimpleStrategy and NetworkTopologyStrategy replications when creating a realm.
 - Add sanity checks on the replication factor during realm creation.
->>>>>>> c9776225
 
 ## [0.10.0] - 2019-04-16
 
