stages:
    - build
    - deploy

before_script:
    - mix local.hex --force
    - mix local.rebar

variables:
    APPLICATION_NAME: astarte_housekeeping_api

mix:test-ci:
    image: elixir:1.8.1
    services:
        - rabbitmq:3.7.15
    stage: build
    script:
        - export MIX_ENV=test
        - mix deps.get
        - mix deps.compile
        - mix compile
        - mix coveralls --exclude wip
<<<<<<< HEAD
        - mix format --check-formatted
    cache:
        paths:
            - deps
=======
>>>>>>> c9776225
    except:
        - branches@Astarte-NG/astarte_housekeeping_api

mix:build:
    image: elixir:1.8.1
    services:
        - rabbitmq:3.7.15
    stage: build
    script:
        - export MIX_ENV=test
        - mix deps.get
        - mix deps.compile
        - mix compile
        - mix coveralls --exclude wip
        - export MIX_ENV=dev
        - mix release
    only:
        - master@Astarte-NG/astarte_housekeeping_api

mix:release-build:
    image: elixir:1.8.1
    services:
        - rabbitmq:3.7.15
    stage: build
    script:
        - export MIX_ENV=test
        - mix deps.get
        - mix deps.compile
        - mix compile
        - mix coveralls --exclude wip
        - export MIX_ENV=prod
        - mix release
    only:
        - tags@Astarte-NG/astarte_housekeeping_api

docker:snapshot-container:
    image: docker:latest
    before_script:
        - docker info
        - docker login -u gitlab-ci-token -p $CI_BUILD_TOKEN $DOCKER_REGISTRY
    services:
        - docker:stable-dind
    stage: deploy
    only:
        - master@Astarte-NG/astarte_housekeeping_api
    script:
        - docker build -t $DOCKER_REGISTRY/astarte-ng/astarte_housekeeping_api:snapshot .
        - docker push $DOCKER_REGISTRY/astarte-ng/astarte_housekeeping_api:snapshot

docker:testing-container:
    image: docker:latest
    before_script:
        - docker info
        - docker login -u gitlab-ci-token -p $CI_BUILD_TOKEN $DOCKER_REGISTRY
    services:
        - docker:stable-dind
    stage: deploy
    only:
        - testing@Astarte-NG/astarte_housekeeping_api
    script:
        - docker build -t $DOCKER_REGISTRY/astarte-ng/astarte_housekeeping_api:testing .
        - docker push $DOCKER_REGISTRY/astarte-ng/astarte_housekeeping_api:testing<|MERGE_RESOLUTION|>--- conflicted
+++ resolved
@@ -20,13 +20,7 @@
         - mix deps.compile
         - mix compile
         - mix coveralls --exclude wip
-<<<<<<< HEAD
         - mix format --check-formatted
-    cache:
-        paths:
-            - deps
-=======
->>>>>>> c9776225
     except:
         - branches@Astarte-NG/astarte_housekeeping_api
 
